## Copyright (c) 2013 Miguel Bazdresch
##
## This file is distributed under the 2-clause BSD License.

# llplot() is our workhorse plotting function
function llplot(gpcom="")
    global gnuplot_state
    global gaston_config

    # select current figure
    c = findfigure(gnuplot_state.current)
    if c == 0
        println("No current figure")
        return
    end
    fig = gnuplot_state.figs[c]
    config = fig.conf

    # if figure has no data, stop here
    if isempty(fig.isempty)
        return
    end

    # Reset gnuplot settable options.
    gnuplot_send("\nreset\n")

    # Build terminal setup string and send it to gnuplot
    ts = termstring(gaston_config.terminal)
    gnuplot_send(ts)

    # Send user command to gnuplot
    !isempty(gpcom) && gnuplot_send(gpcom)

    # Datafile filename. This is where we store the coordinates to plot.
    # This file is then read by gnuplot to do the actual plotting. One file
    # per figure handle is used; this avoids polutting /tmp with too many files.
    filename = joinpath(tempdir(),
                        "gaston-$(gaston_config.tmpprefix)-$(fig.handle)")
    f = open(filename,"w")

    # Send appropriate coordinates and data to gnuplot, depending on
    # whether we are doing 2-d, 3-d or image plots.

    # 2-d plot: Z is empty or plostyle is {,rgb}image
    if isempty(fig.curves[1].Z) ||
        fig.curves[1].conf.plotstyle == "image" ||
        fig.curves[1].conf.plotstyle == "rgbimage"
        # create data file
        for i in fig.curves
            ps = i.conf.plotstyle
            if ps == "errorbars" || ps == "errorlines"
                if isempty(i.E.yhigh)
                    # ydelta (single error coordinate)
                    writedlm(f,[i.x i.y i.E.ylow],' ')
                else
                    # ylow, yhigh (double error coordinate)
                    writedlm(f,[i.x i.y i.E.ylow i.E.yhigh],' ')
                end
            elseif ps == "financebars"
                # data is written to tmparr, which is then written to disk
                tmparr = zeros(length(i.x),5)
                # output matrix
                for col = 1:length(i.x)
                    tmparr[col,1] = i.x[col]
                    tmparr[col,2] = i.F.open[col]
                    tmparr[col,3] = i.F.low[col]
                    tmparr[col,4] = i.F.high[col]
                    tmparr[col,5] = i.F.close[col]
                end
                writedlm(f,tmparr,' ')
            elseif ps == "image"
                # data is written to tmparr, which is then written to disk
                tmparr = zeros(length(i.x)*length(i.y),3)
                tmparr_row_index = 1  # index into tmparr row
                # output matrix
                for row = 1:length(i.y)
                    x = length(i.x)
                    for col = 1:length(i.x)
<<<<<<< HEAD
                        tmparr[tmparr_row_index,1] = i.x[col]
                        tmparr[tmparr_row_index,2] = i.x[row]
                        tmparr[tmparr_row_index,3] = i.Z[row,col]
                        tmparr_row_index = tmparr_row_index+1
=======
                    	tmparr[tmparr_row_index,1] = i.x[col]
                    	tmparr[tmparr_row_index,2] = i.y[row]
                    	tmparr[tmparr_row_index,3] = i.Z[row,col]
                    	tmparr_row_index = tmparr_row_index+1
>>>>>>> e0981953
                        x = x-1
                    end
                end
                writedlm(f,tmparr,' ')
            elseif ps == "rgbimage"
                # data is written to tmparr, which is then written to disk
                tmparr = zeros(length(i.x)*length(i.y), 5)
                tmparr_row_index = 1
                # output matrix
                for col = 1:length(i.x)
                    y = length(i.y)
                    for row = 1:length(i.y)
                        tmparr[tmparr_row_index,1] = i.x[col]
                        tmparr[tmparr_row_index,2] = i.y[row]
                        tmparr[tmparr_row_index,3] = i.Z[y,col,1]
                        tmparr[tmparr_row_index,4] = i.Z[y,col,2]
                        tmparr[tmparr_row_index,5] = i.Z[y,col,3]
                        tmparr_row_index = tmparr_row_index+1
                        y = y-1
                    end
                end
                writedlm(f,tmparr,' ')
            else
                writedlm(f,[i.x i.y],' ')
            end
            write(f,"\n\n")
        end
        close(f)
        # send figure configuration to gnuplot
        gnuplot_send_fig_config(config)
        # send plot command to gnuplot
        gnuplot_send(linestr(fig.curves, "plot", filename))

    # 3-d plot: Z is not empty and plotstyle is not {,rgb}image
    elseif !isempty(fig.curves[1].Z) &&
            fig.curves[1].conf.plotstyle != "image" &&
            fig.curves[1].conf.plotstyle != "rgbimage"
        # create data file
        for i in fig.curves
            # data is written to tmparr, which is then written to disk
            tmparr = zeros(1, 3)
            tmparr_row_index = 1
            for row in 1:length(i.x)
                for col in 1:length(i.y)
                    tmparr[1,1] = i.x[row]
                    tmparr[1,2] = i.y[col]
                    tmparr[1,3] = i.Z[row,col]
                    writedlm(f,tmparr,' ')
                end
                write(f,"\n")
            end
            write(f,"\n\n")
        end
        close(f)
        # send figure configuration to gnuplot
        gnuplot_send_fig_config(config)
        # send command to gnuplot
        gnuplot_send(linestr(fig.curves, "splot",filename))
    end
    # Wait until gnuplot is finished plotting before returning. To do this,
    # we make gnuplot output "X\n" in its stdout. Gnuplot will only get to
    # do this when the plot is finished. Otherwise, gnuplot will output
    # something in its stderr. In either case, we know that the plot is
    # finished and can carry on.
    gnuplot_send("set print \"-\"\n")
    gnuplot_send("print \"X\"\n")

    # Loop until we read data from either gnuplot's stdout or stdin
    i = 0
    done = false
    while true
        sleep(0.05)  # 50 milliseconds
        i = i+1
        yield()  # let async tasks run
        if !isempty(gnuplot_state.gp_stdout)
            # We got data from stdin: gnuplot finished executing our commands
            gnuplot_state.gp_stdout = ""
            gnuplot_state.gp_error = false
            done = true
        end
        if !isempty(gnuplot_state.gp_stderr)
            # Gnuplot met trouble while plotting.
            gnuplot_state.gp_lasterror = gnuplot_state.gp_stderr
            gnuplot_state.gp_stderr = ""
            gnuplot_state.gp_error = true
            warn("Gnuplot returned an error message:\n
                 $(gnuplot_state.gp_lasterror)")
        end
        done && break
        if i == 20
            error("Gnuplot is taking too long to respond.")
        end
    end

    # If the environment is IJulia and there are no errors, redisplay the figure.
    if gnuplot_state.isjupyter && !gnuplot_state.gp_error
        redisplay(fig)
    end
end<|MERGE_RESOLUTION|>--- conflicted
+++ resolved
@@ -76,17 +76,10 @@
                 for row = 1:length(i.y)
                     x = length(i.x)
                     for col = 1:length(i.x)
-<<<<<<< HEAD
                         tmparr[tmparr_row_index,1] = i.x[col]
-                        tmparr[tmparr_row_index,2] = i.x[row]
+                        tmparr[tmparr_row_index,2] = i.y[row]
                         tmparr[tmparr_row_index,3] = i.Z[row,col]
                         tmparr_row_index = tmparr_row_index+1
-=======
-                    	tmparr[tmparr_row_index,1] = i.x[col]
-                    	tmparr[tmparr_row_index,2] = i.y[row]
-                    	tmparr[tmparr_row_index,3] = i.Z[row,col]
-                    	tmparr_row_index = tmparr_row_index+1
->>>>>>> e0981953
                         x = x-1
                     end
                 end
