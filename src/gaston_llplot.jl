--- conflicted
+++ resolved
@@ -2,17 +2,12 @@
 ##
 ## This file is distributed under the 2-clause BSD License.
 
-<<<<<<< HEAD
 if VERSION >= v"0.7-"
     using DelimitedFiles
 end
 
 # llplot() is our workhorse plotting function
 function llplot(gpcom="")
-=======
-# llplot() is the workhorse plotting function. It "renders" the current figure.
-function llplot()
->>>>>>> f7e27b32
     global gnuplot_state
     global gaston_config
 
@@ -37,12 +32,6 @@
     ts = termstring(gaston_config.terminal)
     gnuplot_send(ts)
 
-<<<<<<< HEAD
-=======
-    # Send user command to gnuplot
-    !isempty(fig.gpcom) && gnuplot_send(fig.gpcom)
-
->>>>>>> f7e27b32
     # Datafile filename. This is where we store the coordinates to plot.
     # This file is then read by gnuplot to do the actual plotting. One file
     # per figure handle is used; this avoids polutting /tmp with too many files.
