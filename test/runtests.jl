--- conflicted
+++ resolved
@@ -127,81 +127,6 @@
               Gaston.gnuplot_state.gp_error
           end == false
     # imagesc
-<<<<<<< HEAD
-	z = rand(5,6)
-	@test imagesc(z,title="test imagesc 1",xlabel="xx",ylabel="yy") == 1
-	@test imagesc(1:6,1:5,z,title="test imagesc 3",xlabel="xx",ylabel="yy") == 1
-	# surf
-	@test surf(rand(10,10)) == 1
-	@test surf(rand(10,10)) == 1
-	@test surf(0:9,2:11,rand(10,10)) == 1
-    @test surf(0:9,2:11,(x,y)->x*y) == 1
-	@test surf(0:9,2:11,(x,y)->x*y,title="test",plotstyle="pm3d") == 1
-	# printfigure
-	set(outputfile="$(tempdir())/gastontest")
-	@test begin
-		plot(1:10)
-		printfigure()
-	end == 1
-	@test begin
-		plot(1:10,handle=2)
-		printfigure(handle=2,term="png")
-		closefigure()
-	end == 2
-	@test begin
-		plot(1:10)
-		printfigure(term="eps")
-	end == 1
-	@test printfigure(term="pdf") == 1
-	@test begin
-		set(print_size="640,480")
-		printfigure(term="svg")
-	end == 1
-    if !is_windows()
-        @test printfigure(term="gif") == 1 # This test does not pass in Windows
-    end
-	# build a multiple-plot figure manually
-	@test begin
-		ac = Gaston.AxesConf(title="T")
-		x1, exp_pdf = Gaston.hist(randn(10000),25)
-		exp_pdf .= exp_pdf./(step(x1)*sum(exp_pdf))
-		exp_cconf = Gaston.CurveConf(plotstyle="boxes",
-									 color="blue",
-									 legend="E")
-		exp_curve = Gaston.Curve(x1,exp_pdf,exp_cconf)
-		x2 = -5:0.05:5
-		theo_pdf = @. 1/sqrt(2π)*exp((-x2^2)/2)
-		theo_cconf = Gaston.CurveConf(color="black",legend="T")
-		theo_curve = Gaston.Curve(x2,theo_pdf,theo_cconf)
-		figure(1)
-		Gaston.push_figure!(1,ac,exp_curve,theo_curve)
-		Gaston.llplot()
-	end == nothing
-	# set
-	@test set(legend="A") == nothing
-	@test set(plotstyle="linespoints") == nothing
-	@test set(color="red") == nothing
-	@test set(marker="ecircle") == nothing
-	@test set(linewidth=3) == nothing
-	@test set(pointsize=3) == nothing
-	@test set(palette="gray") == nothing
-	@test set(title="A") == nothing
-	@test set(xlabel="A") == nothing
-	@test set(ylabel="A") == nothing
-	@test set(zlabel="A") == nothing
-	@test set(fill="solid") == nothing
-	@test set(grid="on") == nothing
-    if !is_windows()
-        @test set(terminal="x11") == nothing # This test does not pass in Windows
-    end
-	@test set(outputfile="A") == nothing
-	@test set(print_color="red") == nothing
-	@test set(print_fontface="A") == nothing
-	@test set(print_fontscale=1) == nothing
-	@test set(print_linewidth=3) == nothing
-	@test set(print_size="10,10") == nothing
-	closeall()
-=======
     z = rand(5,6)
     @test begin
               imagesc(z,title="test imagesc 1",xlabel="xx",ylabel="yy")
@@ -258,10 +183,12 @@
               printfigure(term="svg")
               Gaston.gnuplot_state.gp_error
           end == false
+if !is_windows()
     @test begin
               printfigure(term="gif")
               Gaston.gnuplot_state.gp_error
           end == false
+end
     # build a multiple-plot figure manually
     closeall()
     @test begin
@@ -294,6 +221,9 @@
     @test set(zlabel="A") == nothing
     @test set(fill="solid") == nothing
     @test set(grid="on") == nothing
+    if !is_windows()
+        @test set(terminal="x11") == nothing # This test does not pass in Windows
+    end
     @test set(terminal="x11") == nothing
     @test set(outputfile="A") == nothing
     @test set(print_color="red") == nothing
@@ -302,7 +232,6 @@
     @test set(print_linewidth=3) == nothing
     @test set(print_size="10,10") == nothing
     closeall()
->>>>>>> f7e27b32
 end
 
 @testset "Failure expected" begin
